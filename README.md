--- conflicted
+++ resolved
@@ -634,13 +634,10 @@
 
 
 ## 🔧 Recent changes
-<<<<<<< HEAD
-* 08/19/22: Add yaml parsing and yaml config options; add bib paths found in parsed yaml block to bib sources
-=======
 * 09/21/22: Add compact option for wiki-link creation
 * 09/21/22: Add support for angle brackets in link sources
 * 09/20/22: Ignore escaped vertical bars when formatting tables
->>>>>>> fa087759
+* 08/19/22: Add yaml parsing and yaml config options; add bib paths found in parsed yaml block to bib sources
 * 08/11/22: Add two new commands (`:MkdnNewListItemBelowInsert` and `:MkdnNewListItemAboveInsert`) mapped to `o` and `O` by default
 
 <details>
