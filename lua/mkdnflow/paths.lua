-- mkdnflow.nvim (Tools for fluent markdown notebook navigation and management)
-- Copyright (C) 2022 Jake W. Vincent <https://github.com/jakewvincent>
--
-- This program is free software: you can redistribute it and/or modify
-- it under the terms of the GNU General Public License as published by
-- the Free Software Foundation, either version 3 of the License, or
-- (at your option) any later version.
--
-- This program is distributed in the hope that it will be useful,
-- but WITHOUT ANY WARRANTY; without even the implied warranty of
-- MERCHANTABILITY or FITNESS FOR A PARTICULAR PURPOSE.  See the
-- GNU General Public License for more details.
--
-- You should have received a copy of the GNU General Public License
-- along with this program.  If not, see <https://www.gnu.org/licenses/>.
--
-- This module: File and link navigation functions

-- Get OS for use in a couple of functions
local this_os = require('mkdnflow').this_os
-- Generic OS message
local this_os_err = '⬇️ Function unavailable for ' .. this_os .. '. Please file an issue.'
-- Set path separator based on OS
local sep = this_os:match('Windows') and '\\' or '/'
-- Get config setting for whether to make missing directories or not
local create_dirs = require('mkdnflow').config.create_dirs
-- Get config setting for where links should be relative to
local perspective = require('mkdnflow').config.perspective
-- Get directory of first-opened file
local initial_dir = require('mkdnflow').initial_dir
local root_dir = require('mkdnflow').root_dir
local silent = require('mkdnflow').config.silent
local links_config = require('mkdnflow').config.links
local new_file_config = require('mkdnflow').config.new_file_template
local implicit_extension = links_config.implicit_extension
local link_transform = links_config.transform_implicit

-- Load modules
local utils = require('mkdnflow.utils')
local buffers = require('mkdnflow.buffers')
local bib = require('mkdnflow.bib')
local cursor = require('mkdnflow.cursor')
local links = require('mkdnflow.links')

local tobool = function(str)
    local bool = false
    str = (str:gsub(' ', ''))
    if str == 'true' then
        bool = true
    end
    return bool
end

--[[
exists() determines whether the path specified as the argument exists
NOTE: Assumes that the initially opened file is in an existing directory!
--]]
local exists = function(path, unit_type)
    -- If type is not specified, use "d" (directory) by default
    unit_type = unit_type or 'd'
    local handle
    if this_os:match('Windows') then
        if unit_type == 'd' then
            unit_type = '\\'
        else
            unit_type = ''
        end
        local command = 'IF exist "' .. path .. unit_type .. '" ( echo true ) ELSE ( echo false )'
        handle = io.popen(command)
    else
        -- Use the shell to determine if the path exists
        handle = io.popen(
            'if [ -'
                .. unit_type
                .. ' '
                .. utils.escapeChars(path)
                .. ' ]; then echo true; else echo false; fi'
        )
    end
    local output = handle:read('*l')
    io.close(handle)
    -- Get the contents of the first (only) line & store as a boolean
    output = tobool(output)
    -- Return the existence property of the path
    return output
end

local M = {}

--[[
resolve_notebook_path() takes a link source and determines what its absolute reference is
--]]
local resolve_notebook_path = function(path, sub_home_var)
    sub_home_var = sub_home_var or false
    local derived_path = path
    if this_os:match('Windows') then
        derived_path = derived_path:gsub('/', '\\')
        if derived_path:match('^~\\') then
            derived_path = string.gsub(derived_path, '^~\\', vim.loop.os_homedir() .. '\\')
        end
    end
    -- Decide what to pass to internal_open function
    if derived_path:match('^~/') or derived_path:match('^/') or derived_path:match('^%u:\\') then
        derived_path = sub_home_var and string.gsub(derived_path, '^~/', '$HOME/') or derived_path
    elseif perspective.priority == 'root' and root_dir then
        -- Paste root directory and the directory in link
        derived_path = root_dir .. sep .. derived_path
    -- See if the path exists
    elseif
        perspective.priority == 'first'
        or (perspective.priority == 'root' and perspective.fallback == 'first')
    then
        -- Paste together the dir of first-opened file & dir in link path
        derived_path = initial_dir .. sep .. derived_path
    else -- Otherwise, they want it relative to the current file
        -- Path of current file
        local cur_file = vim.api.nvim_buf_get_name(0)
        -- Directory current file is in
        local cur_file_dir = string.match(cur_file, '(.*)' .. sep .. '.-$')
        -- Paste together dir of current file & dir path provided in link
        if cur_file_dir then
            derived_path = cur_file_dir .. sep .. derived_path
        end
    end
    return derived_path
end

local enter_internal_path = function() end

--[[
formatTemplate() takes the user-provided (or default) template and replaces it
with the user-specified (or default) value
--]]
M.formatTemplate = function(timing, template)
    timing = timing or 'before'
    template = template or new_file_config.template
    for placeholder_name, replacement in pairs(new_file_config.placeholders[timing]) do
        if replacement == 'link_title' then
            replacement = links.getLinkPart(links.getLinkUnderCursor(), 'name')
        elseif replacement == 'os_date' then
            replacement = os.date('%Y-%m-%d')
        end
        template = string.gsub(template, '{{%s?' .. placeholder_name .. '%s?}}', replacement)
    end
    return template
end

--[[
internal_open() takes a path to a notebook-internal file and (optionally) an
anchor and opens it in nvim.
--]]
local internal_open = function(path, anchor)
    if this_os:match('Windows') then
        path = path:gsub('/', '\\')
    end

    path = resolve_notebook_path(path)

    -- See if a directory is part of the path
    local dir = string.match(path, '(.*)' .. sep .. '.-$')
    -- If there's a dir & user wants dirs created, do so if necessary
    if dir and create_dirs then
        if not exists(dir) then
            if this_os:match('Windows') then
                os.execute('mkdir "' .. dir .. '"')
            else
                os.execute('mkdir -p ' .. utils.escapeChars(dir))
            end
        end
    end
    -- If the path starts with a tilde, replace it w/ $HOME
    if this_os == 'Linux' or this_os == 'Darwin' then
        if string.match(path, '^~/') then
            path = string.gsub(path, '^~/', '$HOME/')
        end
    end
    local path_w_ext
    if not path:match('%.[%a]+$') then
        if implicit_extension then
            path_w_ext = path .. '.' .. implicit_extension
        else
            path_w_ext = path .. '.md'
        end
    else
        path_w_ext = path
    end
    if exists(path, 'd') and not exists(path_w_ext, 'f') then
        -- Looks like this links to a directory, possibly a notebook
        enter_internal_path(path)
    else
        -- Push the current buffer name onto the main buffer stack
        buffers.push(buffers.main, vim.api.nvim_win_get_buf(0))
        -- Prepare to inject the filled-out template at the top of the new file
        local template
        if new_file_config.use_template then
            if not exists(path_w_ext, 'f') then
                template = M.formatTemplate('before')
            end
        end
        vim.cmd(':e ' .. path_w_ext)
        M.updateDirs()
        -- Inject the template
        if new_file_config.use_template and template then
            template = M.formatTemplate('after', template)
            local lines = utils.strSplit(template, '\n')
            vim.api.nvim_buf_set_lines(0, 0, #template, false, lines)
        end
        if anchor and anchor ~= '' then
            if not cursor.toId(anchor) then
                cursor.toHeading(anchor)
            end
        end
    end
end

--[[
enter_internal_path() takes a path and opens a dialog in the command line that
asks the user to complete the path. Called when the path goes to a directory
in the notebook, rather than a file.
--]]
enter_internal_path = function(path)
    path = path:match(sep .. '$') ~= nil and path or path .. sep
    local input_opts = {
        prompt = '⬇️  Name of file in directory to open or create: ',
        default = path,
        completion = 'file',
    }
    vim.ui.input(input_opts, function(response)
        if response ~= nil and response ~= path .. sep then
            internal_open(response)
            vim.api.nvim_command('normal! :')
        end
    end)
end

--[[
open() handles vim-external paths, including local files or web URLs
Returns nothing
--]]
local open = function(path, type)
    local shell_open = function(path_)
        path_ = path_:gsub('%%', '\\%%')
        if this_os == 'Linux' then
            vim.api.nvim_command('silent !xdg-open ' .. path_)
        elseif this_os == 'Darwin' then
            vim.api.nvim_command('silent !open ' .. path_ .. ' &')
        elseif this_os:match('Windows') then
            os.execute('cmd.exe /c "start "" "' .. path_ .. '"')
        else
            if not silent then
                vim.api.nvim_echo({ { this_os_err, 'ErrorMsg' } }, true, {})
            end
        end
    end
    -- If the file exists, handle it; otherwise,  a warning
    -- Don't want to use the shell-escaped version; it will throw a
    -- false alert if there are escape chars
    if type == 'url' then
        shell_open(path)
    elseif exists(path, 'f') == false and exists(path, 'd') == false then
        if not silent then
            vim.api.nvim_echo(
                { { '⬇️  ' .. path .. " doesn't seem to exist!", 'ErrorMsg' } },
                true,
                {}
            )
        end
    else
        shell_open(path)
    end
end

--[[
handle_external_file() takes a path to a non-notebook file and determines how to open it
--]]
local handle_external_file = function(path)
    -- Get what's after the file: tag
    local real_path = string.match(path, '^file:(.*)')
    local escaped_path
    if this_os:match('Windows') then
        real_path = real_path:gsub('/', '\\')
        if real_path:match('^~\\') then
            real_path = string.gsub(real_path, '^~\\', vim.loop.os_homedir() .. '\\')
        end
    end
    -- Check if path provided is absolute or relative to $HOME
    if real_path:match('^~/') or real_path:match('^/') or real_path:match('^%u:\\') then
        if this_os:match('Windows') then
            open(real_path)
        else
            escaped_path = utils.escapeChars(real_path)
            -- If the path starts with a tilde, replace it w/ $HOME
            if string.match(real_path, '^~/') then
                escaped_path = string.gsub(escaped_path, '^~/', '$HOME/')
            end
        end
    elseif perspective.priority == 'root' and root_dir then
        -- Paste together root directory path and path in link and escape
        escaped_path = this_os:match('Windows') and root_dir .. sep .. real_path
            or utils.escapeChars(root_dir .. sep .. real_path)
    elseif
        perspective.priority == 'first'
        or (perspective.priority == 'root' and perspective.fallback == 'first')
    then
        -- Otherwise, links are relative to the first-opened file, so
        -- paste together the directory of the first-opened file and the
        -- path in the link and escape for the shell
        escaped_path = this_os:match('Windows') and initial_dir .. sep .. real_path
            or utils.escapeChars(initial_dir .. sep .. real_path)
    else
        -- Get the path of the current file
        local cur_file = vim.api.nvim_buf_get_name(0)
        -- Get the directory the current file is in and paste together the
        -- directory of the current file and the directory path provided in the
        -- link, and escape for shell
        local cur_file_dir = string.match(cur_file, '(.*)' .. sep .. '.-$')
        escaped_path = this_os:match('Windows') and cur_file_dir .. sep .. real_path
            or utils.escapeChars(cur_file_dir .. sep .. real_path)
    end
    -- Pass to the open() function
    if escaped_path then
        open(escaped_path)
    end
end

--[[
updateDirs() updates the working directory after switching notebooks or notebook
folders if nvim_wd_heel is true.
--]]
M.updateDirs = function()
    local wd
    -- See if the new file is in a different root directory
    if perspective.update or perspective.nvim_wd_heel then
        if perspective.priority == 'root' then
            local cur_file = vim.api.nvim_buf_get_name(0)
            if not root_dir or not cur_file:match(root_dir) then
                -- Get the new root dir, if there is one
                local dir = cur_file:match('(.*)' .. sep .. '.-')
                if perspective.update then
                    root_dir =
                        require('mkdnflow').utils.getRootDir(dir, perspective.root_tell, this_os)
                    if root_dir then
                        local name = root_dir:match('.*' .. sep .. '(.*)') or root_dir
                        if not silent then
                            vim.api.nvim_echo({ { '⬇️  Notebook: ' .. name } }, true, {})
                        end
                        wd = root_dir
                    else
                        if not silent then
                            vim.api.nvim_echo({
                                {
                                    '⬇️  No notebook found. Fallback perspective: '
                                        .. perspective.fallback,
                                    'WarningMsg',
                                },
                            }, true, {})
                            if perspective.fallback == 'first' and perspective.nvim_wd_heel then
                                wd = initial_dir
                            elseif perspective.nvim_wd_heel then -- Otherwise, set wd to directory the current buffer is in
                                wd = dir
                            end
                        end
                    end
                end
            end
        elseif perspective.priority == 'first' and perspective.nvim_wd_heel then
            wd = initial_dir
        elseif perspective.nvim_wd_heel then
            local cur_file = vim.api.nvim_buf_get_name(0)
            wd = cur_file:match('(.*)' .. sep .. '.-$')
        end
        if perspective.nvim_wd_heel and wd then
            vim.api.nvim_set_current_dir(wd)
        end
    end
end

--[[
pathType() determines what kind of path is in a url
Returns a string:
     1. 'file' if the path has the 'file:' prefix,
     2. 'url' is the result of hasUrl(path) is true
     3. 'filename' if (1) and (2) aren't true
--]]
M.pathType = function(path, anchor)
    if not path then
        return nil
    elseif string.find(path, '^file:') then
        return 'file'
    elseif links.hasUrl(path) then
        return 'url'
    elseif string.find(path, '^@') then
        return 'citation'
    elseif path == '' and anchor then
        return 'anchor'
    else
        return 'filename'
    end
end

--[[
transformPath() takes a string and transforms it with a user-defined function if
it was set. Otherwise returns the string / path unchanged.
--]]
M.transformPath = function(path)
    if type(link_transform) ~= 'function' or not link_transform then
        return path
    else
        return link_transform(path)
    end
end

--[[
handlePath() does something with the path in the link under the cursor:
     1. Creates the file specified in the path, if the path is determined to
        be a filename,
     2. Uses open() to open the URL specified in the path, if the path
        is determined to be a URL, or
     3. Uses open() to open a local file at the specified path via the
        system's default application for that filetype, if the path is dete-
        rmined to be neither the filename for a text file nor a URL.
Returns nothing
--]]
M.handlePath = function(path, anchor)
    anchor = anchor or false
    path = M.transformPath(path)
    local path_type = M.pathType(path, anchor)
    -- Handle according to path type
    if path_type == 'filename' then
        internal_open(path, anchor)
    elseif path_type == 'url' then
        --path = vim.fn.escape(path, '%#')
        path = vim.fn.shellescape(path)
        open(path, 'url')
    elseif path_type == 'file' then
        handle_external_file(path)
    elseif path_type == 'anchor' then
        -- Send cursor to matching heading
        if not cursor.toId(anchor, 1) then
            cursor.toHeading(anchor)
        end
    elseif path_type == 'citation' then
        -- Retrieve highest-priority field in bib entry (if it exists)
        local field = bib.handleCitation(utils.luaEscape(path))
        -- Use this function to do sth with the information returned (if any)
        if field then
            M.handlePath(field)
        end
    end
end

--[[
truncate_path() cuts out the middle of a path for improved presentation of long
paths.
--]]
local truncate_path = function(oldpath, newpath)
    local difference = ''
    local last_slash = string.find(string.reverse(newpath), sep)
    last_slash = last_slash and #newpath - last_slash + 1 or nil
    local continue = true
    local char = 1
    while continue do
        local newpath_char = newpath:sub(char, char)
        if oldpath:sub(char, char) ~= newpath_char and char <= #newpath then
            continue = false
        else
            char = char + 1
        end
    end
    if char > last_slash then
        difference = string.sub(newpath, last_slash)
    else
        difference = string.sub(newpath, char)
    end
    return difference
end

--[[
moveSource() renames the source part of a link and simultaneously renames and/or
moves the file the link refers to.
--]]
M.moveSource = function()
    local derive_path = function(source, type)
        if type == 'file' then
            source = source:gsub('^file:', '')
        end
        return resolve_notebook_path(source, true)
    end
    local confirm_and_execute = function(
        derived_source,
        source,
        derived_goal,
        anchor,
        location,
        start_row,
        start_col,
        end_row,
        end_col
    )
        local truncated_goal = '...' .. truncate_path(derived_source, derived_goal)
        local prompt = "⬇️  Move '"
            .. derived_source
            .. "' ("
            .. source
            .. ") to '"
            .. truncated_goal
            .. "' ("
            .. location
            .. ')? [y/n] '
        local cmdheight = vim.api.nvim_get_option('cmdheight')
        local str_width, win_width = vim.api.nvim_strwidth(prompt), vim.api.nvim_win_get_width(0)
        local rows_needed = str_width / win_width
        if rows_needed / math.floor(rows_needed) > 1.0 then
            rows_needed = math.floor(rows_needed) + 1
        else
            rows_needed = math.floor(rows_needed)
        end
        vim.api.nvim_set_option('cmdheight', rows_needed)
        vim.ui.input({ prompt = prompt }, function(response)
            if response == 'y' then
                if this_os:match('Windows') then
                    os.execute('move "' .. derived_source .. '" "' .. derived_goal .. '"')
                else
                    os.execute(
                        'mv '
                            .. utils.escapeChars(derived_source)
                            .. ' '
                            .. utils.escapeChars(derived_goal)
                    )
                end
                -- Change the link content
                vim.api.nvim_buf_set_text(
                    0,
                    start_row - 1,
                    start_col - 1,
                    end_row - 1,
                    end_col,
                    { location .. anchor }
                )
                -- Clear the prompt & print sth
                -- Reset cmdheight value
                vim.api.nvim_command('normal! :')
                vim.api.nvim_set_option('cmdheight', cmdheight)
                vim.api.nvim_echo(
                    { { '⬇️  Success! File moved to ' .. derived_goal } },
                    true,
                    {}
                )
            else
                -- Clear the prompt & print sth
                -- Reset cmdheight value
                vim.api.nvim_command('normal! :')
                vim.api.nvim_set_option('cmdheight', cmdheight)
                vim.api.nvim_echo({ { '⬇️  Aborted', 'WarningMsg' } }, true, {})
            end
        end)
    end
    -- Retrieve source from link
    local source, anchor, link_type, start_row, start_col, end_row, end_col =
        links.getLinkPart(links.getLinkUnderCursor(), 'source')
<<<<<<< HEAD
    -- Determine type of source
    local source_type = M.pathType(source)
    -- Modify source path in the same way as when links are interpreted
    local derived_source = M.transformPath(source)
    if derived_source then
=======
    if source then
        -- Determine type of source
        local source_type = M.pathType(source)
        -- Modify source path in the same way as when links are interpreted
        local derived_source = M.transformPath(source)
>>>>>>> afcf6807
        if not derived_source:match('%..+$') then
            if implicit_extension then
                derived_source = derived_source .. '.' .. implicit_extension
            else
                derived_source = derived_source .. '.md'
            end
        end
        -- If it's a file, determine the full path of the source using perspective
        derived_source = derive_path(derived_source, source_type)
        -- Ask user to edit name in console (only display what's in the link)
        local input_opts = {
            prompt = '⬇️  Move to: ',
            default = source,
            completion = 'file',
        }
        -- Determine what to do based on user input
        vim.ui.input(input_opts, function(location)
            if location then
                local derived_goal = M.transformPath(location)
                if not derived_goal:match('%..+$') then
                    if implicit_extension then
                        derived_goal = derived_goal .. '.' .. implicit_extension
                    else
                        derived_goal = derived_goal .. '.md'
                    end
                end
                derived_goal = derive_path(derived_goal, M.pathType(derived_goal))
                local source_exists = exists(derived_source, 'f')
                local goal_exists = exists(derived_goal, 'f')
                local dir = string.match(derived_goal, '(.*)' .. sep .. '.-$')
                if goal_exists then -- If the goal location already exists, abort
                    vim.api.nvim_command('normal! :')
<<<<<<< HEAD
                    vim.api.nvim_echo({
                        {
                            "⬇️  '" .. location .. "' already exists! Aborting.",
                            'WarningMsg',
                        },
                    }, true, {})
=======
                    vim.api.nvim_echo(
                        { { "⬇️  '" .. location .. "' already exists! Aborting.", 'WarningMsg' } },
                        true,
                        {}
                    )
>>>>>>> afcf6807
                elseif source_exists then -- If the source location exists, proceed
                    if dir then -- If there's a directory in the goal location, ...
                        local to_dir_exists = exists(dir, 'd')
                        if not to_dir_exists then
                            if create_dirs then
                                local path_to_file = utils.escapeChars(dir)
                                if this_os:match('Windows') then
                                    os.execute('mkdir "' .. path_to_file .. '"')
                                else
                                    os.execute('mkdir -p ' .. path_to_file)
                                end
                            else
                                vim.api.nvim_command('normal! :')
                                vim.api.nvim_echo({
                                    {
                                        "⬇️  The goal directory doesn't exist. Set create_dirs to true for automatic directory creation.",
                                    },
                                })
                            end
                        else
                            confirm_and_execute(
                                derived_source,
                                source,
                                derived_goal,
                                anchor,
                                location,
                                start_row,
                                start_col,
                                end_row,
                                end_col
                            )
                        end
                    else -- Move
                        confirm_and_execute(
                            derived_source,
                            source,
                            derived_goal,
                            anchor,
                            location,
                            start_row,
                            start_col,
                            end_row,
                            end_col
                        )
                    end
                else -- Otherwise, the file we're trying to move must not exist
                    -- Clear the prompt & send a warning
                    vim.api.nvim_command('normal! :')
<<<<<<< HEAD
                    vim.api.nvim_echo({
                        {
                            '⬇️  ' .. derived_source .. " doesn't seem to exist! Aborting.",
                            'WarningMsg',
                        },
                    }, true, {})
=======
                    vim.api.nvim_echo(
                        {
                            {
                                '⬇️  ' .. derived_source .. " doesn't seem to exist! Aborting.",
                                'WarningMsg',
                            },
                        },
                        true,
                        {}
                    )
>>>>>>> afcf6807
                end
            end
        end)
    else
        vim.api.nvim_echo(
            { { "⬇️  Couldn't find a link under the cursor to rename!", 'WarningMsg' } },
            true,
            {}
        )
    end
end

-- Return all the functions added to the table M!
return M<|MERGE_RESOLUTION|>--- conflicted
+++ resolved
@@ -558,19 +558,11 @@
     -- Retrieve source from link
     local source, anchor, link_type, start_row, start_col, end_row, end_col =
         links.getLinkPart(links.getLinkUnderCursor(), 'source')
-<<<<<<< HEAD
-    -- Determine type of source
-    local source_type = M.pathType(source)
-    -- Modify source path in the same way as when links are interpreted
-    local derived_source = M.transformPath(source)
-    if derived_source then
-=======
     if source then
         -- Determine type of source
         local source_type = M.pathType(source)
         -- Modify source path in the same way as when links are interpreted
         local derived_source = M.transformPath(source)
->>>>>>> afcf6807
         if not derived_source:match('%..+$') then
             if implicit_extension then
                 derived_source = derived_source .. '.' .. implicit_extension
@@ -603,20 +595,11 @@
                 local dir = string.match(derived_goal, '(.*)' .. sep .. '.-$')
                 if goal_exists then -- If the goal location already exists, abort
                     vim.api.nvim_command('normal! :')
-<<<<<<< HEAD
-                    vim.api.nvim_echo({
-                        {
-                            "⬇️  '" .. location .. "' already exists! Aborting.",
-                            'WarningMsg',
-                        },
-                    }, true, {})
-=======
                     vim.api.nvim_echo(
                         { { "⬇️  '" .. location .. "' already exists! Aborting.", 'WarningMsg' } },
                         true,
                         {}
                     )
->>>>>>> afcf6807
                 elseif source_exists then -- If the source location exists, proceed
                     if dir then -- If there's a directory in the goal location, ...
                         local to_dir_exists = exists(dir, 'd')
@@ -665,14 +648,6 @@
                 else -- Otherwise, the file we're trying to move must not exist
                     -- Clear the prompt & send a warning
                     vim.api.nvim_command('normal! :')
-<<<<<<< HEAD
-                    vim.api.nvim_echo({
-                        {
-                            '⬇️  ' .. derived_source .. " doesn't seem to exist! Aborting.",
-                            'WarningMsg',
-                        },
-                    }, true, {})
-=======
                     vim.api.nvim_echo(
                         {
                             {
@@ -683,7 +658,6 @@
                         true,
                         {}
                     )
->>>>>>> afcf6807
                 end
             end
         end)
